--- conflicted
+++ resolved
@@ -64,13 +64,8 @@
     implementation "androidx.room:room-runtime:$room_version"
     kapt "androidx.room:room-compiler:$room_version"
 
-<<<<<<< HEAD
-    def work_version = "1.0.1"
-    implementation "android.arch.work:work-runtime-ktx:$work_version"
-=======
     def work_version = "2.1.0-alpha01"
     implementation "androidx.work:work-runtime-ktx:$work_version"
->>>>>>> 6980fa7f
 
     debugImplementation "com.google.truth:truth:0.43"
 
